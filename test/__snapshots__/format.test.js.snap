// Jest Snapshot v1, https://goo.gl/fbAQLP

exports[`bracketSameLine => true 1`] = `
"<?xml version="1.0" encoding="UTF-8" ?>
<!DOCTYPE module PUBLIC "-//Puppy Crawl//DTD Check Configuration 1.3//EN"
  "https://www.puppycrawl.com/dtds/configuration_1_3.dtd">
<?xml-model href="project.rnc" type="application/relax-ng-compact-syntax"?>
<!-- foo -->
<svg
  xmlns="http://www.w3.org/2000/svg"
  xmlns:xlink="http://www.w3.org/1999/xlink"
  width="200"
  height="100"
  viewBox="0 0 200 100">
  <title>Style inheritance and the use element</title>
  <desc _attr="attr">
    &anp; &#12345;
    <![CDATA[
      foo
    ]]>
    bar
  </desc>
  <?pagebreak?>

  <style />
  <style />
  <style type="text/css">
circle {
  stroke-opacity: 0.7;
}
.special circle {
  stroke: green;
}
use {
  stroke: purple;
  fill: orange;
}
  </style>
  <script value="lint" />

  <yaml
    myveryveryveryverylongattributename="myveryveryveryverylongattributevalue">
- 1
  - 2
- 3
  </yaml>

  <!-- inner comment -->

  <?pagebreak?>
  <g class="special" style="fill: blue">
    <circle id="c" cy="50" cx="50" r="40" stroke-width="20" />
  </g>
  <use xlink:href="#c" x="100" />
  <ignored>
    <!-- prettier-ignore-start -->
      <   ignored   />
    <!-- prettier-ignore-end -->
  </ignored>
  <p>
    Lorem ipsum dolor sit amet, consectetur adipiscing elit. Sed at est eget
    enim consectetur accumsan. Aliquam pretium sodales ipsum quis dignissim. Sed
    id sem vel diam luctus fringilla. Aliquam quis egestas magna. Curabitur
    molestie lorem et odio porta, et molestie libero laoreet. Morbi rhoncus
    sagittis cursus. Nullam vehicula pretium consequat. Praesent porta ante at
    posuere sollicitudin. Nullam commodo tempor arcu, at condimentum neque
    elementum ut.
  </p>
  <span>content</span>

  <div>
    text with space
    <div>
      <hr />
    </div>
  </div>

  <div>
    even more
    <content />
  </div>

  <div
    verylongattribute="verylongvalue"
    anotherverylongattribute="anotherverylongvalue" />

  <div attr1='singleQuotes' att2="doubleQuotes" />

<<<<<<< HEAD
  <!-- Basic sorting of xml attributes -->
  <div z="third" y="second" x="first" />

  <container xmlns:ios="iosURI" xmlns:android="androidURI">
    <foo
      xmlns:tools="toolsURI"
      android:d="d"
      android:c="c"
      some="non-ns-ed-attributes"
      here="!"
      tools:other="thing"
      android:b="b"
      xmlns="highest priority"
      android:a="a">
      <bar
        xmlns:otherTools="otherToolsURI"
        ios:d="d"
        ios:c="c"
        tools:other="thing"
        another="one"
        android:b="b"
        otherTools:baz="bing"
        ios:a="a" />
    </foo>
  </container>
=======
  <EscapeNeeded name="Pete &quot;Maverick&quot; Mitchell" />

  <NoEscapeNeeded>He said, "Don't quote me."</NoEscapeNeeded>

  <NoEscapeNeeded name='Pete "Maverick" Mitchell' />

  <NoEscapeNeeded name="Pete 'Maverick' Mitchell" />
>>>>>>> 87fb8589
</svg>
<!-- bar -->
"
`;

exports[`bracketSameLine => true, xmlSelfClosingSpace => false 1`] = `
"<?xml version="1.0" encoding="UTF-8"?>
<!DOCTYPE module PUBLIC "-//Puppy Crawl//DTD Check Configuration 1.3//EN"
  "https://www.puppycrawl.com/dtds/configuration_1_3.dtd">
<?xml-model href="project.rnc" type="application/relax-ng-compact-syntax"?>
<!-- foo -->
<svg
  xmlns="http://www.w3.org/2000/svg"
  xmlns:xlink="http://www.w3.org/1999/xlink"
  width="200"
  height="100"
  viewBox="0 0 200 100">
  <title>Style inheritance and the use element</title>
  <desc _attr="attr">
    &anp; &#12345;
    <![CDATA[
      foo
    ]]>
    bar
  </desc>
  <?pagebreak?>

  <style/>
  <style/>
  <style type="text/css">
circle {
  stroke-opacity: 0.7;
}
.special circle {
  stroke: green;
}
use {
  stroke: purple;
  fill: orange;
}
  </style>
  <script value="lint"/>

  <yaml
    myveryveryveryverylongattributename="myveryveryveryverylongattributevalue">
- 1
  - 2
- 3
  </yaml>

  <!-- inner comment -->

  <?pagebreak?>
  <g class="special" style="fill: blue">
    <circle id="c" cy="50" cx="50" r="40" stroke-width="20"/>
  </g>
  <use xlink:href="#c" x="100"/>
  <ignored>
    <!-- prettier-ignore-start -->
      <   ignored   />
    <!-- prettier-ignore-end -->
  </ignored>
  <p>
    Lorem ipsum dolor sit amet, consectetur adipiscing elit. Sed at est eget
    enim consectetur accumsan. Aliquam pretium sodales ipsum quis dignissim. Sed
    id sem vel diam luctus fringilla. Aliquam quis egestas magna. Curabitur
    molestie lorem et odio porta, et molestie libero laoreet. Morbi rhoncus
    sagittis cursus. Nullam vehicula pretium consequat. Praesent porta ante at
    posuere sollicitudin. Nullam commodo tempor arcu, at condimentum neque
    elementum ut.
  </p>
  <span>content</span>

  <div>
    text with space
    <div>
      <hr/>
    </div>
  </div>

  <div>
    even more
    <content/>
  </div>

  <div
    verylongattribute="verylongvalue"
    anotherverylongattribute="anotherverylongvalue"/>

  <div attr1='singleQuotes' att2="doubleQuotes"/>

<<<<<<< HEAD
  <!-- Basic sorting of xml attributes -->
  <div z="third" y="second" x="first"/>

  <container xmlns:ios="iosURI" xmlns:android="androidURI">
    <foo
      xmlns:tools="toolsURI"
      android:d="d"
      android:c="c"
      some="non-ns-ed-attributes"
      here="!"
      tools:other="thing"
      android:b="b"
      xmlns="highest priority"
      android:a="a">
      <bar
        xmlns:otherTools="otherToolsURI"
        ios:d="d"
        ios:c="c"
        tools:other="thing"
        another="one"
        android:b="b"
        otherTools:baz="bing"
        ios:a="a"/>
    </foo>
  </container>
=======
  <EscapeNeeded name="Pete &quot;Maverick&quot; Mitchell"/>

  <NoEscapeNeeded>He said, "Don't quote me."</NoEscapeNeeded>

  <NoEscapeNeeded name='Pete "Maverick" Mitchell'/>

  <NoEscapeNeeded name="Pete 'Maverick' Mitchell"/>
>>>>>>> 87fb8589
</svg>
<!-- bar -->
"
`;

exports[`defaults 1`] = `
"<?xml version="1.0" encoding="UTF-8" ?>
<!DOCTYPE module PUBLIC "-//Puppy Crawl//DTD Check Configuration 1.3//EN"
  "https://www.puppycrawl.com/dtds/configuration_1_3.dtd">
<?xml-model href="project.rnc" type="application/relax-ng-compact-syntax"?>
<!-- foo -->
<svg
  xmlns="http://www.w3.org/2000/svg"
  xmlns:xlink="http://www.w3.org/1999/xlink"
  width="200"
  height="100"
  viewBox="0 0 200 100"
>
  <title>Style inheritance and the use element</title>
  <desc _attr="attr">
    &anp; &#12345;
    <![CDATA[
      foo
    ]]>
    bar
  </desc>
  <?pagebreak?>

  <style />
  <style> </style>
  <style type="text/css">
circle {
  stroke-opacity: 0.7;
}
.special circle {
  stroke: green;
}
use {
  stroke: purple;
  fill: orange;
}
  </style>
  <script value="lint" />

  <yaml
    myveryveryveryverylongattributename="myveryveryveryverylongattributevalue"
  >
- 1
  - 2
- 3
  </yaml>

  <!-- inner comment -->

  <?pagebreak?>
    <g class="special" style="fill: blue">
        <circle id="c" cy="50" cx="50" r="40" stroke-width="20" />
    </g>
  <use xlink:href="#c" x="100" />
  <ignored>
    <!-- prettier-ignore-start -->
      <   ignored   />
    <!-- prettier-ignore-end -->
  </ignored>
  <p>
    Lorem ipsum dolor sit amet, consectetur adipiscing elit. Sed at est eget enim consectetur accumsan. Aliquam pretium sodales ipsum quis dignissim. Sed id sem vel diam luctus fringilla. Aliquam quis egestas magna. Curabitur molestie lorem et odio porta, et molestie libero laoreet. Morbi rhoncus sagittis cursus. Nullam vehicula pretium consequat. Praesent porta ante at posuere sollicitudin. Nullam commodo tempor arcu, at condimentum neque elementum ut.
  </p>
  <span>
    content
  </span>

  <div> text   with space<div><hr /></div>   </div>

  <div>
    even more
    <content />
  </div>

  <div
    verylongattribute="verylongvalue"
    anotherverylongattribute="anotherverylongvalue"
  />

  <div attr1='singleQuotes' att2="doubleQuotes" />

<<<<<<< HEAD
   <!-- Basic sorting of xml attributes -->
  <div z="third" y="second" x="first" />

  <container xmlns:ios="iosURI" xmlns:android="androidURI">
    <foo
      xmlns:tools="toolsURI"
      android:d="d"
      android:c="c"
      some="non-ns-ed-attributes"
      here="!"
      tools:other="thing"
      android:b="b"
      xmlns="highest priority"
      android:a="a"
    > 
      <bar
        xmlns:otherTools="otherToolsURI"
        ios:d="d"
        ios:c="c"
        tools:other="thing"
        another="one"
        android:b="b"
        otherTools:baz="bing"
        ios:a="a"
      />
    </foo>
  </container>
=======
  <EscapeNeeded name="Pete &quot;Maverick&quot; Mitchell" />

  <NoEscapeNeeded>He said, "Don't quote me."</NoEscapeNeeded>

  <NoEscapeNeeded name='Pete "Maverick" Mitchell' />

  <NoEscapeNeeded name="Pete 'Maverick' Mitchell" />
>>>>>>> 87fb8589
</svg>
<!-- bar -->
"
`;

exports[`singleAttributePerLine => true 1`] = `
"<?xml version="1.0" encoding="UTF-8" ?>
<!DOCTYPE module PUBLIC "-//Puppy Crawl//DTD Check Configuration 1.3//EN"
  "https://www.puppycrawl.com/dtds/configuration_1_3.dtd">
<?xml-model href="project.rnc" type="application/relax-ng-compact-syntax"?>
<!-- foo -->
<svg
  xmlns="http://www.w3.org/2000/svg"
  xmlns:xlink="http://www.w3.org/1999/xlink"
  width="200"
  height="100"
  viewBox="0 0 200 100"
>
  <title>Style inheritance and the use element</title>
  <desc _attr="attr">
    &anp; &#12345;
    <![CDATA[
      foo
    ]]>
    bar
  </desc>
  <?pagebreak?>

  <style />
  <style />
  <style type="text/css">
circle {
  stroke-opacity: 0.7;
}
.special circle {
  stroke: green;
}
use {
  stroke: purple;
  fill: orange;
}
  </style>
  <script value="lint" />

  <yaml
    myveryveryveryverylongattributename="myveryveryveryverylongattributevalue"
  >
- 1
  - 2
- 3
  </yaml>

  <!-- inner comment -->

  <?pagebreak?>
  <g
    class="special"
    style="fill: blue"
  >
    <circle
      id="c"
      cy="50"
      cx="50"
      r="40"
      stroke-width="20"
    />
  </g>
  <use
    xlink:href="#c"
    x="100"
  />
  <ignored>
    <!-- prettier-ignore-start -->
      <   ignored   />
    <!-- prettier-ignore-end -->
  </ignored>
  <p>
    Lorem ipsum dolor sit amet, consectetur adipiscing elit. Sed at est eget
    enim consectetur accumsan. Aliquam pretium sodales ipsum quis dignissim. Sed
    id sem vel diam luctus fringilla. Aliquam quis egestas magna. Curabitur
    molestie lorem et odio porta, et molestie libero laoreet. Morbi rhoncus
    sagittis cursus. Nullam vehicula pretium consequat. Praesent porta ante at
    posuere sollicitudin. Nullam commodo tempor arcu, at condimentum neque
    elementum ut.
  </p>
  <span>content</span>

  <div>
    text with space
    <div>
      <hr />
    </div>
  </div>

  <div>
    even more
    <content />
  </div>

  <div
    verylongattribute="verylongvalue"
    anotherverylongattribute="anotherverylongvalue"
  />

  <div
    attr1='singleQuotes'
    att2="doubleQuotes"
  />

<<<<<<< HEAD
  <!-- Basic sorting of xml attributes -->
  <div
    z="third"
    y="second"
    x="first"
  />

  <container
    xmlns:ios="iosURI"
    xmlns:android="androidURI"
  >
    <foo
      xmlns:tools="toolsURI"
      android:d="d"
      android:c="c"
      some="non-ns-ed-attributes"
      here="!"
      tools:other="thing"
      android:b="b"
      xmlns="highest priority"
      android:a="a"
    >
      <bar
        xmlns:otherTools="otherToolsURI"
        ios:d="d"
        ios:c="c"
        tools:other="thing"
        another="one"
        android:b="b"
        otherTools:baz="bing"
        ios:a="a"
      />
    </foo>
  </container>
=======
  <EscapeNeeded name="Pete &quot;Maverick&quot; Mitchell" />

  <NoEscapeNeeded>He said, "Don't quote me."</NoEscapeNeeded>

  <NoEscapeNeeded name='Pete "Maverick" Mitchell' />

  <NoEscapeNeeded name="Pete 'Maverick' Mitchell" />
</svg>
<!-- bar -->
"
`;

exports[`xmlQuoteAttributes => double 1`] = `
"<?xml version="1.0" encoding="UTF-8" ?>
<!DOCTYPE module PUBLIC "-//Puppy Crawl//DTD Check Configuration 1.3//EN"
  "https://www.puppycrawl.com/dtds/configuration_1_3.dtd">
<?xml-model href="project.rnc" type="application/relax-ng-compact-syntax"?>
<!-- foo -->
<svg
  xmlns="http://www.w3.org/2000/svg"
  xmlns:xlink="http://www.w3.org/1999/xlink"
  width="200"
  height="100"
  viewBox="0 0 200 100"
>
  <title>Style inheritance and the use element</title>
  <desc _attr="attr">
    &anp; &#12345;
    <![CDATA[
      foo
    ]]>
    bar
  </desc>
  <?pagebreak?>

  <style />
  <style> </style>
  <style type="text/css">
circle {
  stroke-opacity: 0.7;
}
.special circle {
  stroke: green;
}
use {
  stroke: purple;
  fill: orange;
}
  </style>
  <script value="lint" />

  <yaml
    myveryveryveryverylongattributename="myveryveryveryverylongattributevalue"
  >
- 1
  - 2
- 3
  </yaml>

  <!-- inner comment -->

  <?pagebreak?>
    <g class="special" style="fill: blue">
        <circle id="c" cy="50" cx="50" r="40" stroke-width="20" />
    </g>
  <use xlink:href="#c" x="100" />
  <ignored>
    <!-- prettier-ignore-start -->
      <   ignored   />
    <!-- prettier-ignore-end -->
  </ignored>
  <p>
    Lorem ipsum dolor sit amet, consectetur adipiscing elit. Sed at est eget enim consectetur accumsan. Aliquam pretium sodales ipsum quis dignissim. Sed id sem vel diam luctus fringilla. Aliquam quis egestas magna. Curabitur molestie lorem et odio porta, et molestie libero laoreet. Morbi rhoncus sagittis cursus. Nullam vehicula pretium consequat. Praesent porta ante at posuere sollicitudin. Nullam commodo tempor arcu, at condimentum neque elementum ut.
  </p>
  <span>
    content
  </span>

  <div> text   with space<div><hr /></div>   </div>

  <div>
    even more
    <content />
  </div>

  <div
    verylongattribute="verylongvalue"
    anotherverylongattribute="anotherverylongvalue"
  />

  <div attr1="singleQuotes" att2="doubleQuotes" />

  <EscapeNeeded name="Pete &quot;Maverick&quot; Mitchell" />

  <NoEscapeNeeded>He said, "Don't quote me."</NoEscapeNeeded>

  <NoEscapeNeeded name="Pete &quot;Maverick&quot; Mitchell" />

  <NoEscapeNeeded name="Pete 'Maverick' Mitchell" />
</svg>
<!-- bar -->
"
`;

exports[`xmlQuoteAttributes => preserve 1`] = `
"<?xml version="1.0" encoding="UTF-8" ?>
<!DOCTYPE module PUBLIC "-//Puppy Crawl//DTD Check Configuration 1.3//EN"
  "https://www.puppycrawl.com/dtds/configuration_1_3.dtd">
<?xml-model href="project.rnc" type="application/relax-ng-compact-syntax"?>
<!-- foo -->
<svg
  xmlns="http://www.w3.org/2000/svg"
  xmlns:xlink="http://www.w3.org/1999/xlink"
  width="200"
  height="100"
  viewBox="0 0 200 100"
>
  <title>Style inheritance and the use element</title>
  <desc _attr="attr">
    &anp; &#12345;
    <![CDATA[
      foo
    ]]>
    bar
  </desc>
  <?pagebreak?>

  <style />
  <style> </style>
  <style type="text/css">
circle {
  stroke-opacity: 0.7;
}
.special circle {
  stroke: green;
}
use {
  stroke: purple;
  fill: orange;
}
  </style>
  <script value="lint" />

  <yaml
    myveryveryveryverylongattributename="myveryveryveryverylongattributevalue"
  >
- 1
  - 2
- 3
  </yaml>

  <!-- inner comment -->

  <?pagebreak?>
    <g class="special" style="fill: blue">
        <circle id="c" cy="50" cx="50" r="40" stroke-width="20" />
    </g>
  <use xlink:href="#c" x="100" />
  <ignored>
    <!-- prettier-ignore-start -->
      <   ignored   />
    <!-- prettier-ignore-end -->
  </ignored>
  <p>
    Lorem ipsum dolor sit amet, consectetur adipiscing elit. Sed at est eget enim consectetur accumsan. Aliquam pretium sodales ipsum quis dignissim. Sed id sem vel diam luctus fringilla. Aliquam quis egestas magna. Curabitur molestie lorem et odio porta, et molestie libero laoreet. Morbi rhoncus sagittis cursus. Nullam vehicula pretium consequat. Praesent porta ante at posuere sollicitudin. Nullam commodo tempor arcu, at condimentum neque elementum ut.
  </p>
  <span>
    content
  </span>

  <div> text   with space<div><hr /></div>   </div>

  <div>
    even more
    <content />
  </div>

  <div
    verylongattribute="verylongvalue"
    anotherverylongattribute="anotherverylongvalue"
  />

  <div attr1='singleQuotes' att2="doubleQuotes" />

  <EscapeNeeded name="Pete &quot;Maverick&quot; Mitchell" />

  <NoEscapeNeeded>He said, "Don't quote me."</NoEscapeNeeded>

  <NoEscapeNeeded name='Pete "Maverick" Mitchell' />

  <NoEscapeNeeded name="Pete 'Maverick' Mitchell" />
</svg>
<!-- bar -->
"
`;

exports[`xmlQuoteAttributes => single 1`] = `
"<?xml version='1.0' encoding='UTF-8' ?>
<!DOCTYPE module PUBLIC "-//Puppy Crawl//DTD Check Configuration 1.3//EN"
  "https://www.puppycrawl.com/dtds/configuration_1_3.dtd">
<?xml-model href="project.rnc" type="application/relax-ng-compact-syntax"?>
<!-- foo -->
<svg
  xmlns='http://www.w3.org/2000/svg'
  xmlns:xlink='http://www.w3.org/1999/xlink'
  width='200'
  height='100'
  viewBox='0 0 200 100'
>
  <title>Style inheritance and the use element</title>
  <desc _attr='attr'>
    &anp; &#12345;
    <![CDATA[
      foo
    ]]>
    bar
  </desc>
  <?pagebreak?>

  <style />
  <style> </style>
  <style type='text/css'>
circle {
  stroke-opacity: 0.7;
}
.special circle {
  stroke: green;
}
use {
  stroke: purple;
  fill: orange;
}
  </style>
  <script value='lint' />

  <yaml
    myveryveryveryverylongattributename='myveryveryveryverylongattributevalue'
  >
- 1
  - 2
- 3
  </yaml>

  <!-- inner comment -->

  <?pagebreak?>
    <g class='special' style='fill: blue'>
        <circle id='c' cy='50' cx='50' r='40' stroke-width='20' />
    </g>
  <use xlink:href='#c' x='100' />
  <ignored>
    <!-- prettier-ignore-start -->
      <   ignored   />
    <!-- prettier-ignore-end -->
  </ignored>
  <p>
    Lorem ipsum dolor sit amet, consectetur adipiscing elit. Sed at est eget enim consectetur accumsan. Aliquam pretium sodales ipsum quis dignissim. Sed id sem vel diam luctus fringilla. Aliquam quis egestas magna. Curabitur molestie lorem et odio porta, et molestie libero laoreet. Morbi rhoncus sagittis cursus. Nullam vehicula pretium consequat. Praesent porta ante at posuere sollicitudin. Nullam commodo tempor arcu, at condimentum neque elementum ut.
  </p>
  <span>
    content
  </span>

  <div> text   with space<div><hr /></div>   </div>

  <div>
    even more
    <content />
  </div>

  <div
    verylongattribute='verylongvalue'
    anotherverylongattribute='anotherverylongvalue'
  />

  <div attr1='singleQuotes' att2='doubleQuotes' />

  <EscapeNeeded name='Pete &quot;Maverick&quot; Mitchell' />

  <NoEscapeNeeded>He said, "Don't quote me."</NoEscapeNeeded>

  <NoEscapeNeeded name='Pete "Maverick" Mitchell' />

  <NoEscapeNeeded name='Pete &apos;Maverick&apos; Mitchell' />
>>>>>>> 87fb8589
</svg>
<!-- bar -->
"
`;

exports[`xmlSelfClosingSpace => false 1`] = `
"<?xml version="1.0" encoding="UTF-8"?>
<!DOCTYPE module PUBLIC "-//Puppy Crawl//DTD Check Configuration 1.3//EN"
  "https://www.puppycrawl.com/dtds/configuration_1_3.dtd">
<?xml-model href="project.rnc" type="application/relax-ng-compact-syntax"?>
<!-- foo -->
<svg
  xmlns="http://www.w3.org/2000/svg"
  xmlns:xlink="http://www.w3.org/1999/xlink"
  width="200"
  height="100"
  viewBox="0 0 200 100"
>
  <title>Style inheritance and the use element</title>
  <desc _attr="attr">
    &anp; &#12345;
    <![CDATA[
      foo
    ]]>
    bar
  </desc>
  <?pagebreak?>

  <style/>
  <style/>
  <style type="text/css">
circle {
  stroke-opacity: 0.7;
}
.special circle {
  stroke: green;
}
use {
  stroke: purple;
  fill: orange;
}
  </style>
  <script value="lint"/>

  <yaml
    myveryveryveryverylongattributename="myveryveryveryverylongattributevalue"
  >
- 1
  - 2
- 3
  </yaml>

  <!-- inner comment -->

  <?pagebreak?>
  <g class="special" style="fill: blue">
    <circle id="c" cy="50" cx="50" r="40" stroke-width="20"/>
  </g>
  <use xlink:href="#c" x="100"/>
  <ignored>
    <!-- prettier-ignore-start -->
      <   ignored   />
    <!-- prettier-ignore-end -->
  </ignored>
  <p>
    Lorem ipsum dolor sit amet, consectetur adipiscing elit. Sed at est eget
    enim consectetur accumsan. Aliquam pretium sodales ipsum quis dignissim. Sed
    id sem vel diam luctus fringilla. Aliquam quis egestas magna. Curabitur
    molestie lorem et odio porta, et molestie libero laoreet. Morbi rhoncus
    sagittis cursus. Nullam vehicula pretium consequat. Praesent porta ante at
    posuere sollicitudin. Nullam commodo tempor arcu, at condimentum neque
    elementum ut.
  </p>
  <span>content</span>

  <div>
    text with space
    <div>
      <hr/>
    </div>
  </div>

  <div>
    even more
    <content/>
  </div>

  <div
    verylongattribute="verylongvalue"
    anotherverylongattribute="anotherverylongvalue"
  />

  <div attr1='singleQuotes' att2="doubleQuotes"/>

<<<<<<< HEAD
  <!-- Basic sorting of xml attributes -->
  <div z="third" y="second" x="first"/>

  <container xmlns:ios="iosURI" xmlns:android="androidURI">
    <foo
      xmlns:tools="toolsURI"
      android:d="d"
      android:c="c"
      some="non-ns-ed-attributes"
      here="!"
      tools:other="thing"
      android:b="b"
      xmlns="highest priority"
      android:a="a"
    >
      <bar
        xmlns:otherTools="otherToolsURI"
        ios:d="d"
        ios:c="c"
        tools:other="thing"
        another="one"
        android:b="b"
        otherTools:baz="bing"
        ios:a="a"
      />
    </foo>
  </container>
</svg>
<!-- bar -->
"
`;

exports[`xmlSortAttributesByKey => true 1`] = `
"<?xml version="1.0" encoding="UTF-8" ?>
<!DOCTYPE module PUBLIC "-//Puppy Crawl//DTD Check Configuration 1.3//EN"
  "https://www.puppycrawl.com/dtds/configuration_1_3.dtd">
<?xml-model href="project.rnc" type="application/relax-ng-compact-syntax"?>
<!-- foo -->
<svg
  xmlns="http://www.w3.org/2000/svg"
  xmlns:xlink="http://www.w3.org/1999/xlink"
  height="100"
  viewBox="0 0 200 100"
  width="200"
>
  <title>Style inheritance and the use element</title>
  <desc _attr="attr">
    &anp; &#12345;
    <![CDATA[
      foo
    ]]>
    bar
  </desc>
  <?pagebreak?>

  <style />
  <style> </style>
  <style type="text/css">
circle {
  stroke-opacity: 0.7;
}
.special circle {
  stroke: green;
}
use {
  stroke: purple;
  fill: orange;
}
  </style>
  <script value="lint" />

  <yaml
    myveryveryveryverylongattributename="myveryveryveryverylongattributevalue"
  >
- 1
  - 2
- 3
  </yaml>

  <!-- inner comment -->

  <?pagebreak?>
    <g class="special" style="fill: blue">
        <circle cx="50" cy="50" id="c" r="40" stroke-width="20" />
    </g>
  <use xlink:href="#c" x="100" />
  <ignored>
    <!-- prettier-ignore-start -->
      <   ignored   />
    <!-- prettier-ignore-end -->
  </ignored>
  <p>
    Lorem ipsum dolor sit amet, consectetur adipiscing elit. Sed at est eget enim consectetur accumsan. Aliquam pretium sodales ipsum quis dignissim. Sed id sem vel diam luctus fringilla. Aliquam quis egestas magna. Curabitur molestie lorem et odio porta, et molestie libero laoreet. Morbi rhoncus sagittis cursus. Nullam vehicula pretium consequat. Praesent porta ante at posuere sollicitudin. Nullam commodo tempor arcu, at condimentum neque elementum ut.
  </p>
  <span>
    content
  </span>

  <div> text   with space<div><hr /></div>   </div>

  <div>
    even more
    <content />
  </div>

  <div
    anotherverylongattribute="anotherverylongvalue"
    verylongattribute="verylongvalue"
  />

  <div att2="doubleQuotes" attr1='singleQuotes' />

   <!-- Basic sorting of xml attributes -->
  <div x="first" y="second" z="third" />

  <container xmlns:android="androidURI" xmlns:ios="iosURI">
    <foo
      xmlns="highest priority"
      xmlns:tools="toolsURI"
      android:a="a"
      android:b="b"
      android:c="c"
      android:d="d"
      tools:other="thing"
      here="!"
      some="non-ns-ed-attributes"
    > 
      <bar
        xmlns:otherTools="otherToolsURI"
        android:b="b"
        ios:a="a"
        ios:c="c"
        ios:d="d"
        otherTools:baz="bing"
        tools:other="thing"
        another="one"
      />
    </foo>
  </container>
=======
  <EscapeNeeded name="Pete &quot;Maverick&quot; Mitchell"/>

  <NoEscapeNeeded>He said, "Don't quote me."</NoEscapeNeeded>

  <NoEscapeNeeded name='Pete "Maverick" Mitchell'/>

  <NoEscapeNeeded name="Pete 'Maverick' Mitchell"/>
>>>>>>> 87fb8589
</svg>
<!-- bar -->
"
`;

exports[`xmlWhitespaceSensitivity => ignore 1`] = `
"<?xml version="1.0" encoding="UTF-8" ?>
<!DOCTYPE module PUBLIC "-//Puppy Crawl//DTD Check Configuration 1.3//EN"
  "https://www.puppycrawl.com/dtds/configuration_1_3.dtd">
<?xml-model href="project.rnc" type="application/relax-ng-compact-syntax"?>
<!-- foo -->
<svg
  xmlns="http://www.w3.org/2000/svg"
  xmlns:xlink="http://www.w3.org/1999/xlink"
  width="200"
  height="100"
  viewBox="0 0 200 100"
>
  <title>Style inheritance and the use element</title>
  <desc _attr="attr">
    &anp; &#12345;
    <![CDATA[
      foo
    ]]>
    bar
  </desc>
  <?pagebreak?>

  <style />
  <style />
  <style type="text/css">
circle {
  stroke-opacity: 0.7;
}
.special circle {
  stroke: green;
}
use {
  stroke: purple;
  fill: orange;
}
  </style>
  <script value="lint" />

  <yaml
    myveryveryveryverylongattributename="myveryveryveryverylongattributevalue"
  >
- 1
  - 2
- 3
  </yaml>

  <!-- inner comment -->

  <?pagebreak?>
  <g class="special" style="fill: blue">
    <circle id="c" cy="50" cx="50" r="40" stroke-width="20" />
  </g>
  <use xlink:href="#c" x="100" />
  <ignored>
    <!-- prettier-ignore-start -->
      <   ignored   />
    <!-- prettier-ignore-end -->
  </ignored>
  <p>
    Lorem ipsum dolor sit amet, consectetur adipiscing elit. Sed at est eget
    enim consectetur accumsan. Aliquam pretium sodales ipsum quis dignissim. Sed
    id sem vel diam luctus fringilla. Aliquam quis egestas magna. Curabitur
    molestie lorem et odio porta, et molestie libero laoreet. Morbi rhoncus
    sagittis cursus. Nullam vehicula pretium consequat. Praesent porta ante at
    posuere sollicitudin. Nullam commodo tempor arcu, at condimentum neque
    elementum ut.
  </p>
  <span>content</span>

  <div>
    text with space
    <div>
      <hr />
    </div>
  </div>

  <div>
    even more
    <content />
  </div>

  <div
    verylongattribute="verylongvalue"
    anotherverylongattribute="anotherverylongvalue"
  />

  <div attr1='singleQuotes' att2="doubleQuotes" />

<<<<<<< HEAD
  <!-- Basic sorting of xml attributes -->
  <div z="third" y="second" x="first" />

  <container xmlns:ios="iosURI" xmlns:android="androidURI">
    <foo
      xmlns:tools="toolsURI"
      android:d="d"
      android:c="c"
      some="non-ns-ed-attributes"
      here="!"
      tools:other="thing"
      android:b="b"
      xmlns="highest priority"
      android:a="a"
    >
      <bar
        xmlns:otherTools="otherToolsURI"
        ios:d="d"
        ios:c="c"
        tools:other="thing"
        another="one"
        android:b="b"
        otherTools:baz="bing"
        ios:a="a"
      />
    </foo>
  </container>
=======
  <EscapeNeeded name="Pete &quot;Maverick&quot; Mitchell" />

  <NoEscapeNeeded>He said, "Don't quote me."</NoEscapeNeeded>

  <NoEscapeNeeded name='Pete "Maverick" Mitchell' />

  <NoEscapeNeeded name="Pete 'Maverick' Mitchell" />
>>>>>>> 87fb8589
</svg>
<!-- bar -->
"
`;

exports[`xmlWhitespaceSensitivity => preserve 1`] = `
"<?xml version="1.0" encoding="UTF-8" ?>
<!DOCTYPE module PUBLIC "-//Puppy Crawl//DTD Check Configuration 1.3//EN"
  "https://www.puppycrawl.com/dtds/configuration_1_3.dtd">
<?xml-model href="project.rnc" type="application/relax-ng-compact-syntax"?>
<!-- foo -->
<svg
  xmlns="http://www.w3.org/2000/svg"
  xmlns:xlink="http://www.w3.org/1999/xlink"
  width="200"
  height="100"
  viewBox="0 0 200 100"
>
  <title>Style inheritance and the use element</title>
  <desc _attr="attr">
    &anp; &#12345;
    <![CDATA[
      foo
    ]]>
    bar
  </desc>
  <?pagebreak?>

  <style />
  <style />
  <style type="text/css">
circle {
  stroke-opacity: 0.7;
}
.special circle {
  stroke: green;
}
use {
  stroke: purple;
  fill: orange;
}
  </style>
  <script value="lint" />

  <yaml
    myveryveryveryverylongattributename="myveryveryveryverylongattributevalue"
  >
- 1
  - 2
- 3
  </yaml>

  <!-- inner comment -->

  <?pagebreak?>
  <g class="special" style="fill: blue">
    <circle id="c" cy="50" cx="50" r="40" stroke-width="20" />
  </g>
  <use xlink:href="#c" x="100" />
  <ignored>
    <!-- prettier-ignore-start -->
      <   ignored   />
    <!-- prettier-ignore-end -->
  </ignored>
  <p>
    Lorem ipsum dolor sit amet, consectetur adipiscing elit. Sed at est eget enim consectetur accumsan. Aliquam pretium sodales ipsum quis dignissim. Sed id sem vel diam luctus fringilla. Aliquam quis egestas magna. Curabitur molestie lorem et odio porta, et molestie libero laoreet. Morbi rhoncus sagittis cursus. Nullam vehicula pretium consequat. Praesent porta ante at posuere sollicitudin. Nullam commodo tempor arcu, at condimentum neque elementum ut.
  </p>
  <span>
    content
  </span>

  <div> text   with space<div>
    <hr />
  </div>   </div>

  <div>
    even more
    <content />
  </div>

  <div
    verylongattribute="verylongvalue"
    anotherverylongattribute="anotherverylongvalue"
  />

  <div attr1='singleQuotes' att2="doubleQuotes" />

<<<<<<< HEAD
  <!-- Basic sorting of xml attributes -->
  <div z="third" y="second" x="first" />

  <container xmlns:ios="iosURI" xmlns:android="androidURI">
    <foo
      xmlns:tools="toolsURI"
      android:d="d"
      android:c="c"
      some="non-ns-ed-attributes"
      here="!"
      tools:other="thing"
      android:b="b"
      xmlns="highest priority"
      android:a="a"
    >
      <bar
        xmlns:otherTools="otherToolsURI"
        ios:d="d"
        ios:c="c"
        tools:other="thing"
        another="one"
        android:b="b"
        otherTools:baz="bing"
        ios:a="a"
      />
    </foo>
  </container>
=======
  <EscapeNeeded name="Pete &quot;Maverick&quot; Mitchell" />

  <NoEscapeNeeded>He said, "Don't quote me."</NoEscapeNeeded>

  <NoEscapeNeeded name='Pete "Maverick" Mitchell' />

  <NoEscapeNeeded name="Pete 'Maverick' Mitchell" />
>>>>>>> 87fb8589
</svg>
<!-- bar -->
"
`;<|MERGE_RESOLUTION|>--- conflicted
+++ resolved
@@ -86,7 +86,6 @@
 
   <div attr1='singleQuotes' att2="doubleQuotes" />
 
-<<<<<<< HEAD
   <!-- Basic sorting of xml attributes -->
   <div z="third" y="second" x="first" />
 
@@ -112,7 +111,6 @@
         ios:a="a" />
     </foo>
   </container>
-=======
   <EscapeNeeded name="Pete &quot;Maverick&quot; Mitchell" />
 
   <NoEscapeNeeded>He said, "Don't quote me."</NoEscapeNeeded>
@@ -120,7 +118,6 @@
   <NoEscapeNeeded name='Pete "Maverick" Mitchell' />
 
   <NoEscapeNeeded name="Pete 'Maverick' Mitchell" />
->>>>>>> 87fb8589
 </svg>
 <!-- bar -->
 "
@@ -212,7 +209,6 @@
 
   <div attr1='singleQuotes' att2="doubleQuotes"/>
 
-<<<<<<< HEAD
   <!-- Basic sorting of xml attributes -->
   <div z="third" y="second" x="first"/>
 
@@ -238,7 +234,6 @@
         ios:a="a"/>
     </foo>
   </container>
-=======
   <EscapeNeeded name="Pete &quot;Maverick&quot; Mitchell"/>
 
   <NoEscapeNeeded>He said, "Don't quote me."</NoEscapeNeeded>
@@ -246,7 +241,6 @@
   <NoEscapeNeeded name='Pete "Maverick" Mitchell'/>
 
   <NoEscapeNeeded name="Pete 'Maverick' Mitchell"/>
->>>>>>> 87fb8589
 </svg>
 <!-- bar -->
 "
@@ -332,7 +326,6 @@
 
   <div attr1='singleQuotes' att2="doubleQuotes" />
 
-<<<<<<< HEAD
    <!-- Basic sorting of xml attributes -->
   <div z="third" y="second" x="first" />
 
@@ -360,7 +353,6 @@
       />
     </foo>
   </container>
-=======
   <EscapeNeeded name="Pete &quot;Maverick&quot; Mitchell" />
 
   <NoEscapeNeeded>He said, "Don't quote me."</NoEscapeNeeded>
@@ -368,7 +360,6 @@
   <NoEscapeNeeded name='Pete "Maverick" Mitchell' />
 
   <NoEscapeNeeded name="Pete 'Maverick' Mitchell" />
->>>>>>> 87fb8589
 </svg>
 <!-- bar -->
 "
@@ -478,7 +469,6 @@
     att2="doubleQuotes"
   />
 
-<<<<<<< HEAD
   <!-- Basic sorting of xml attributes -->
   <div
     z="third"
@@ -513,7 +503,6 @@
       />
     </foo>
   </container>
-=======
   <EscapeNeeded name="Pete &quot;Maverick&quot; Mitchell" />
 
   <NoEscapeNeeded>He said, "Don't quote me."</NoEscapeNeeded>
@@ -797,7 +786,6 @@
   <NoEscapeNeeded name='Pete "Maverick" Mitchell' />
 
   <NoEscapeNeeded name='Pete &apos;Maverick&apos; Mitchell' />
->>>>>>> 87fb8589
 </svg>
 <!-- bar -->
 "
@@ -892,7 +880,6 @@
 
   <div attr1='singleQuotes' att2="doubleQuotes"/>
 
-<<<<<<< HEAD
   <!-- Basic sorting of xml attributes -->
   <div z="third" y="second" x="first"/>
 
@@ -1032,7 +1019,6 @@
       />
     </foo>
   </container>
-=======
   <EscapeNeeded name="Pete &quot;Maverick&quot; Mitchell"/>
 
   <NoEscapeNeeded>He said, "Don't quote me."</NoEscapeNeeded>
@@ -1040,7 +1026,6 @@
   <NoEscapeNeeded name='Pete "Maverick" Mitchell'/>
 
   <NoEscapeNeeded name="Pete 'Maverick' Mitchell"/>
->>>>>>> 87fb8589
 </svg>
 <!-- bar -->
 "
@@ -1135,7 +1120,6 @@
 
   <div attr1='singleQuotes' att2="doubleQuotes" />
 
-<<<<<<< HEAD
   <!-- Basic sorting of xml attributes -->
   <div z="third" y="second" x="first" />
 
@@ -1163,7 +1147,6 @@
       />
     </foo>
   </container>
-=======
   <EscapeNeeded name="Pete &quot;Maverick&quot; Mitchell" />
 
   <NoEscapeNeeded>He said, "Don't quote me."</NoEscapeNeeded>
@@ -1171,7 +1154,6 @@
   <NoEscapeNeeded name='Pete "Maverick" Mitchell' />
 
   <NoEscapeNeeded name="Pete 'Maverick' Mitchell" />
->>>>>>> 87fb8589
 </svg>
 <!-- bar -->
 "
@@ -1259,7 +1241,6 @@
 
   <div attr1='singleQuotes' att2="doubleQuotes" />
 
-<<<<<<< HEAD
   <!-- Basic sorting of xml attributes -->
   <div z="third" y="second" x="first" />
 
@@ -1287,7 +1268,6 @@
       />
     </foo>
   </container>
-=======
   <EscapeNeeded name="Pete &quot;Maverick&quot; Mitchell" />
 
   <NoEscapeNeeded>He said, "Don't quote me."</NoEscapeNeeded>
@@ -1295,7 +1275,6 @@
   <NoEscapeNeeded name='Pete "Maverick" Mitchell' />
 
   <NoEscapeNeeded name="Pete 'Maverick' Mitchell" />
->>>>>>> 87fb8589
 </svg>
 <!-- bar -->
 "
